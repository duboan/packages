--- conflicted
+++ resolved
@@ -161,10 +161,6 @@
 	$(CP) ./files/config.site $(PKG_BUILD_DIR)/config.site
 endef
 
-<<<<<<< HEAD
-# Install python2-config for Samba 4
-# Do not copy 'python-config', which may conflict with python3
-=======
 ifdef CONFIG_PACKAGE_python-setuptools
 define Build/Compile/python-setuptools
 	$(STAGING_DIR_HOSTPKG)/bin/pip install \
@@ -190,7 +186,8 @@
 	$(call Build/Compile/python-pip)
 endef
 
->>>>>>> 7a3b96b1
+# Install python2-config for Samba 4
+# Do not copy 'python-config', which may conflict with python3
 define Build/InstallDev
 	$(INSTALL_DIR) $(STAGING_DIR)/mk/
 	$(INSTALL_DIR) $(1)/usr/bin/ $(1)/usr/include/ $(1)/usr/lib/ $(1)/usr/lib/pkgconfig
