--- conflicted
+++ resolved
@@ -9,11 +9,7 @@
  int Py_UseClassExceptionsFlag = 1; /* Needed by bltinmodule.c: deprecated */
  int Py_FrozenFlag; /* Needed by getpath.c */
  int Py_UnicodeFlag = 0; /* Needed by compile.c */
-<<<<<<< HEAD
-@@ -171,7 +171,7 @@ Py_InitializeEx(int install_sigs)
-=======
 @@ -185,7 +185,7 @@ Py_InitializeEx(int install_sigs)
->>>>>>> d360d159
      if ((p = Py_GETENV("PYTHONOPTIMIZE")) && *p != '\0')
          Py_OptimizeFlag = add_flag(Py_OptimizeFlag, p);
      if ((p = Py_GETENV("PYTHONDONTWRITEBYTECODE")) && *p != '\0')
