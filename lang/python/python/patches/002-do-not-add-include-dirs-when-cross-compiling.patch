--- a/setup.py
+++ b/setup.py
<<<<<<< HEAD
@@ -481,7 +481,8 @@ class PyBuildExt(build_ext):
=======
@@ -497,7 +497,8 @@ class PyBuildExt(build_ext):
>>>>>>> d360d159
                         add_dir_to_list(dir_list, directory)
 
         if os.path.normpath(sys.prefix) != '/usr' \
-                and not sysconfig.get_config_var('PYTHONFRAMEWORK'):
+                and not sysconfig.get_config_var('PYTHONFRAMEWORK') \
+                and not cross_compiling:
             # OSX note: Don't add LIBDIR and INCLUDEDIR to building a framework
             # (PYTHONFRAMEWORK is set) to avoid # linking problems when
             # building a framework with different architectures than<|MERGE_RESOLUTION|>--- conflicted
+++ resolved
@@ -1,10 +1,6 @@
 --- a/setup.py
 +++ b/setup.py
-<<<<<<< HEAD
-@@ -481,7 +481,8 @@ class PyBuildExt(build_ext):
-=======
 @@ -497,7 +497,8 @@ class PyBuildExt(build_ext):
->>>>>>> d360d159
                          add_dir_to_list(dir_list, directory)
  
          if os.path.normpath(sys.prefix) != '/usr' \
