--- conflicted
+++ resolved
@@ -36,6 +36,8 @@
 
 PKG_BUILD_DIR:=$(BUILD_DIR)/Python-$(PKG_VERSION)
 HOST_BUILD_DIR:=$(BUILD_DIR_HOST)/Python-$(PKG_VERSION)
+
+PKG_CONFIG_DEPENDS:=CONFIG_PACKAGE_python-setuptools CONFIG_PACKAGE_python-pip
 
 PKG_BUILD_DEPENDS:=python/host
 HOST_BUILD_DEPENDS:=bzip2/host expat/host
@@ -189,10 +191,6 @@
 	$(call Build/Compile/python-pip)
 endef
 
-<<<<<<< HEAD
-# Install python2-config for Samba 4
-# Do not copy 'python-config', which may conflict with python3
-=======
 define Build/InstallMkFiles
 	$(INSTALL_DIR) $(STAGING_DIR)/mk/
 	$(INSTALL_DATA) \
@@ -203,7 +201,8 @@
 		$(STAGING_DIR)/mk/
 endef
 
->>>>>>> 8fe2c699
+# Install python2-config for Samba 4
+# Do not copy 'python-config', which may conflict with python3
 define Build/InstallDev
 	$(INSTALL_DIR) $(STAGING_DIR)/mk/
 	$(INSTALL_DIR) $(1)/usr/bin/ $(1)/usr/include/ $(1)/usr/lib/ $(1)/usr/lib/pkgconfig
@@ -229,13 +228,9 @@
 	$(CP) \
 		$(PKG_INSTALL_DIR)/usr/lib/python$(PYTHON_VERSION)/config \
 		$(1)/usr/lib/python$(PYTHON_VERSION)/
-<<<<<<< HEAD
 	$(CP) \
 		$(PKG_INSTALL_DIR)/usr/bin/python2*-config \
 		$(1)/usr/bin/
-=======
-	$(call Build/InstallMkFiles)
->>>>>>> 8fe2c699
 endef
 
 PYTHON_BASE_LIB_FILES:= \
@@ -301,6 +296,7 @@
 endef
 
 HOST_LDFLAGS += \
+	-Wl,--no-as-needed -lrt \
 	$$$$(pkg-config --static --libs libcrypto libssl)
 
 HOST_CONFIGURE_ARGS+= \
