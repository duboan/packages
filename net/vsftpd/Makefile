--- conflicted
+++ resolved
@@ -64,11 +64,8 @@
 
 ifeq ($(BUILD_VARIANT),notls)
  define Build/Compile
-<<<<<<< HEAD
 	$(SED) 's/#define VSF_BUILD_PAM/#undef VSF_BUILD_PAM/' $(PKG_BUILD_DIR)/builddefs.h
-=======
 	$(SED) 's/-lcrypt -lnsl/$(NLSSTRING)/' $(PKG_BUILD_DIR)/Makefile
->>>>>>> f2cc485d
 	$(MAKE) -C $(PKG_BUILD_DIR) \
 		CC="$(TARGET_CC)" \
 		CFLAGS="$(TARGET_CFLAGS)" \
