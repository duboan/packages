#
# Copyright (C) 2006-2014 OpenWrt.org
# Copyright (C) 2015 wongsyrone
# This is free software, licensed under the GNU General Public License v2.
# See /LICENSE for more information.
#

include $(TOPDIR)/rules.mk

PKG_NAME:=mwan3
PKG_VERSION:=2.0
PKG_RELEASE:=4
PKG_MAINTAINER:=Jeroen Louwes <jeroen.louwes@gmail.com>, \
		Florian Eckert <fe@dev.tdt.de>
PKG_LICENSE:=GPLv2

include $(INCLUDE_DIR)/package.mk

define Package/mwan3
<<<<<<< HEAD
	SECTION:=net
	CATEGORY:=Network
	SUBMENU:=Routing and Redirection
	DEPENDS:=+ip +ipset +iptables +iptables-mod-conntrack-extra +iptables-mod-ipopt
	TITLE:=Multiwan hotplug script with connection tracking support
	MAINTAINER:=Jeroen Louwes <jeroen.louwes@gmail.com>
	PKGARCH:=all
=======
   SECTION:=net
   CATEGORY:=Network
   SUBMENU:=Routing and Redirection
   DEPENDS:=+ip +ipset +iptables +iptables-mod-conntrack-extra +iptables-mod-ipopt
   TITLE:=Multiwan hotplug script with connection tracking support
   MAINTAINER:=Jeroen Louwes <jeroen.louwes@gmail.com>, \
   Florian Eckert <fe@dev.tdt.de>
   PKGARCH:=all
>>>>>>> f4cfd962
endef

define Package/mwan3/description
Hotplug script which makes configuration of multiple WAN interfaces simple \
and manageable. With loadbalancing/failover support for up to 250 wan \
interfaces, connection tracking and an easy to manage traffic ruleset.
endef

define Package/mwan3/conffiles
/etc/config/mwan3
endef

define Build/Compile
endef

define Package/mwan3/install
	$(INSTALL_DIR) $(1)/usr/sbin
	$(INSTALL_BIN) ./files/mwan3.sbin $(1)/usr/sbin/mwan3
	$(INSTALL_BIN) ./files/mwan3track.sbin $(1)/usr/sbin/mwan3track
	$(INSTALL_DIR) $(1)/lib/mwan3
	$(INSTALL_DATA) ./files/mwan3.sh $(1)/lib/mwan3/mwan3.sh
	$(INSTALL_DIR) $(1)/etc/config
	$(INSTALL_DATA) ./files/mwan3.config $(1)/etc/config/mwan3
	$(INSTALL_DIR) $(1)/etc/hotplug.d/iface/
	$(INSTALL_BIN) ./files/mwan3.hotplug $(1)/etc/hotplug.d/iface/15-mwan3
	$(INSTALL_BIN) ./files/mwancustombak.hotplug $(1)/etc/hotplug.d/iface/16-mwancustombak
endef

$(eval $(call BuildPackage,mwan3))
<|MERGE_RESOLUTION|>--- conflicted
+++ resolved
@@ -17,15 +17,6 @@
 include $(INCLUDE_DIR)/package.mk
 
 define Package/mwan3
-<<<<<<< HEAD
-	SECTION:=net
-	CATEGORY:=Network
-	SUBMENU:=Routing and Redirection
-	DEPENDS:=+ip +ipset +iptables +iptables-mod-conntrack-extra +iptables-mod-ipopt
-	TITLE:=Multiwan hotplug script with connection tracking support
-	MAINTAINER:=Jeroen Louwes <jeroen.louwes@gmail.com>
-	PKGARCH:=all
-=======
    SECTION:=net
    CATEGORY:=Network
    SUBMENU:=Routing and Redirection
@@ -34,7 +25,6 @@
    MAINTAINER:=Jeroen Louwes <jeroen.louwes@gmail.com>, \
    Florian Eckert <fe@dev.tdt.de>
    PKGARCH:=all
->>>>>>> f4cfd962
 endef
 
 define Package/mwan3/description
