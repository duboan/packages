diff --git a/aserver/aserver.c b/aserver/aserver.c
index ac20706..46f731a 100644
--- a/aserver/aserver.c
+++ b/aserver/aserver.c
@@ -20,7 +20,7 @@
 
 #include <sys/shm.h>
 #include <sys/socket.h>
-#include <sys/poll.h>
+#include <poll.h>
 #include <sys/un.h>
 #include <sys/uio.h>
 #include <stdio.h>
diff --git a/include/asoundlib-head.h b/include/asoundlib-head.h
index 1ec611e..21e32c6 100644
--- a/include/asoundlib-head.h
+++ b/include/asoundlib-head.h
@@ -35,6 +35,6 @@
 #include <string.h>
 #include <fcntl.h>
 #include <assert.h>
-#include <sys/poll.h>
+#include <poll.h>
 #include <errno.h>
 #include <stdarg.h>
diff --git a/include/asoundlib.h b/include/asoundlib.h
index 3c2766e..a546194 100644
--- a/include/asoundlib.h
+++ b/include/asoundlib.h
@@ -35,7 +35,7 @@
 #include <string.h>
 #include <fcntl.h>
 #include <assert.h>
-#include <sys/poll.h>
+#include <poll.h>
 #include <errno.h>
 #include <stdarg.h>
 #include <endian.h>
diff --git a/include/local.h b/include/local.h
index 317f2e3..6a43a47 100644
--- a/include/local.h
+++ b/include/local.h
@@ -47,7 +47,7 @@
 #error Header defining endianness not defined
 #endif
 #include <stdarg.h>
-#include <sys/poll.h>
+#include <poll.h>
 #include <sys/types.h>
 #include <errno.h>
 #if defined(__linux__)
<<<<<<< HEAD
--- a/src/control/control.c
+++ b/src/control/control.c
@@ -90,7 +90,7 @@ I/O operations.
=======
diff --git a/src/control/control.c b/src/control/control.c
index 134ba4c..6439b29 100644
--- a/src/control/control.c
+++ b/src/control/control.c
@@ -90,7 +90,7 @@ against the original design.
>>>>>>> b85f3d20
 #include <string.h>
 #include <fcntl.h>
 #include <signal.h>
-#include <sys/poll.h>
+#include <poll.h>
 #include <stdbool.h>
 #include "control_local.h"
 
<<<<<<< HEAD
@@ -174,7 +174,7 @@ int snd_ctl_new(snd_ctl_t **ctlp, snd_ct
 	*ctlp = ctl;
 	return 0;
 }
-	
+
 
 /**
  * \brief set async mode
@@ -1182,7 +1182,7 @@ int snd_ctl_wait(snd_ctl_t *ctl, int tim
  * \param private_data Callback private data
  * \return 0 otherwise a negative error code on failure
  */
-int snd_async_add_ctl_handler(snd_async_handler_t **handler, snd_ctl_t *ctl, 
+int snd_async_add_ctl_handler(snd_async_handler_t **handler, snd_ctl_t *ctl,
 			      snd_async_callback_t callback, void *private_data)
 {
 	int err;
@@ -1495,7 +1495,7 @@ int snd_ctl_elem_list_alloc_space(snd_ct
 	}
 	obj->space = entries;
 	return 0;
-}  
+}
 
 /**
  * \brief free previously allocated space for CTL element identifiers list
@@ -2933,7 +2933,7 @@ void snd_ctl_elem_value_set_index(snd_ct
  * \param obj Data of an element.
  * \param idx Index of member in the element.
  * \return Value for the member.
- */ 
+ */
 int snd_ctl_elem_value_get_boolean(const snd_ctl_elem_value_t *obj, unsigned int idx)
 {
 	assert(obj);
@@ -2947,7 +2947,7 @@ int snd_ctl_elem_value_get_boolean(const
  * \param obj Data of an element.
  * \param idx Index of member in the element.
  * \return Value for the member.
- */ 
+ */
 long snd_ctl_elem_value_get_integer(const snd_ctl_elem_value_t *obj, unsigned int idx)
 {
 	assert(obj);
@@ -2961,7 +2961,7 @@ long snd_ctl_elem_value_get_integer(cons
  * \param obj Data of an element.
  * \param idx Index of member in the element.
  * \return Value for the member.
- */ 
+ */
 long long snd_ctl_elem_value_get_integer64(const snd_ctl_elem_value_t *obj, unsigned int idx)
 {
 	assert(obj);
@@ -2975,7 +2975,7 @@ long long snd_ctl_elem_value_get_integer
  * \param obj Data of an element.
  * \param idx Index of member in the element.
  * \return Value for the member. This is an index of name set in the element.
- */ 
+ */
 unsigned int snd_ctl_elem_value_get_enumerated(const snd_ctl_elem_value_t *obj, unsigned int idx)
 {
 	assert(obj);
@@ -2989,7 +2989,7 @@ unsigned int snd_ctl_elem_value_get_enum
  * \param obj Data of an element.
  * \param idx Index of member in the element.
  * \return Value for the member.
- */ 
+ */
 unsigned char snd_ctl_elem_value_get_byte(const snd_ctl_elem_value_t *obj, unsigned int idx)
 {
 	assert(obj);
@@ -3003,7 +3003,7 @@ unsigned char snd_ctl_elem_value_get_byt
  * \param obj Data of an element.
  * \param idx Index of member in the element.
  * \param val Value for the member.
- */ 
+ */
 void snd_ctl_elem_value_set_boolean(snd_ctl_elem_value_t *obj, unsigned int idx, long val)
 {
 	assert(obj);
@@ -3017,7 +3017,7 @@ void snd_ctl_elem_value_set_boolean(snd_
  * \param obj Data of an element.
  * \param idx Index of member in the element.
  * \param val Value for the member.
- */ 
+ */
 void snd_ctl_elem_value_set_integer(snd_ctl_elem_value_t *obj, unsigned int idx, long val)
 {
 	assert(obj);
@@ -3031,7 +3031,7 @@ void snd_ctl_elem_value_set_integer(snd_
  * \param obj Data of an element.
  * \param idx Index of member in the element.
  * \param val Value for the member.
- */ 
+ */
 void snd_ctl_elem_value_set_integer64(snd_ctl_elem_value_t *obj, unsigned int idx, long long val)
 {
 	assert(obj);
@@ -3045,7 +3045,7 @@ void snd_ctl_elem_value_set_integer64(sn
  * \param obj Data of an element.
  * \param idx Index of member in the element.
  * \param val Value for the member.
- */ 
+ */
 void snd_ctl_elem_value_set_enumerated(snd_ctl_elem_value_t *obj, unsigned int idx, unsigned int val)
 {
 	assert(obj);
@@ -3059,7 +3059,7 @@ void snd_ctl_elem_value_set_enumerated(s
  * \param obj Data of an element.
  * \param idx Index of member in the element.
  * \param val Value for the member.
- */ 
+ */
 void snd_ctl_elem_value_set_byte(snd_ctl_elem_value_t *obj, unsigned int idx, unsigned char val)
 {
 	assert(obj);
@@ -3084,7 +3084,7 @@ void snd_ctl_elem_set_bytes(snd_ctl_elem
  * \brief Get memory block from given data as an element of bytes type.
  * \param obj Data of an element.
  * \return Pointer for byte array.
- */ 
+ */
 const void * snd_ctl_elem_value_get_bytes(const snd_ctl_elem_value_t *obj)
 {
 	assert(obj);
@@ -3096,7 +3096,7 @@ const void * snd_ctl_elem_value_get_byte
  *	  type.
  * \param obj Data of an element.
  * \param ptr Pointer to IEC958 data.
- */ 
+ */
 void snd_ctl_elem_value_get_iec958(const snd_ctl_elem_value_t *obj, snd_aes_iec958_t *ptr)
 {
 	assert(obj && ptr);
@@ -3108,7 +3108,7 @@ void snd_ctl_elem_value_get_iec958(const
  *	  type.
  * \param obj Data of an element.
  * \param ptr Pointer to IEC958 data.
- */ 
+ */
 void snd_ctl_elem_value_set_iec958(snd_ctl_elem_value_t *obj, const snd_aes_iec958_t *ptr)
 {
 	assert(obj && ptr);
=======
diff --git a/src/control/control_shm.c b/src/control/control_shm.c
index bd07d4a..9a2e268 100644
>>>>>>> b85f3d20
--- a/src/control/control_shm.c
+++ b/src/control/control_shm.c
@@ -27,7 +27,7 @@
 #include <fcntl.h>
 #include <sys/shm.h>
 #include <sys/socket.h>
-#include <sys/poll.h>
+#include <poll.h>
 #include <sys/un.h>
 #include <sys/uio.h>
 #include <sys/mman.h>
diff --git a/src/pcm/pcm.c b/src/pcm/pcm.c
index 0cf740f..a28589d 100644
--- a/src/pcm/pcm.c
+++ b/src/pcm/pcm.c
<<<<<<< HEAD
@@ -650,7 +650,7 @@ playback devices.
=======
@@ -651,7 +651,7 @@ playback devices.
>>>>>>> b85f3d20
 #include <stdarg.h>
 #include <signal.h>
 #include <ctype.h>
-#include <sys/poll.h>
+#include <poll.h>
 #include <sys/mman.h>
 #include <limits.h>
 #include "pcm_local.h"
diff --git a/src/pcm/pcm_direct.c b/src/pcm/pcm_direct.c
index 6434983..b3c0b2d 100644
--- a/src/pcm/pcm_direct.c
+++ b/src/pcm/pcm_direct.c
@@ -30,7 +30,7 @@
 #include <grp.h>
 #include <sys/ioctl.h>
 #include <sys/mman.h>
-#include <sys/poll.h>
+#include <poll.h>
 #include <sys/shm.h>
 #include <sys/sem.h>
 #include <sys/wait.h>
diff --git a/src/pcm/pcm_mmap.c b/src/pcm/pcm_mmap.c
index 1948289..4cf220a 100644
--- a/src/pcm/pcm_mmap.c
+++ b/src/pcm/pcm_mmap.c
@@ -22,7 +22,7 @@
 #include <stdio.h>
 #include <malloc.h>
 #include <string.h>
-#include <sys/poll.h>
+#include <poll.h>
 #include <sys/mman.h>
 #ifdef HAVE_SYS_SHM_H
 #include <sys/shm.h>
<<<<<<< HEAD
=======
diff --git a/src/pcm/pcm_share.c b/src/pcm/pcm_share.c
index 5d8aaf2..21a57fc 100644
>>>>>>> b85f3d20
--- a/src/pcm/pcm_share.c
+++ b/src/pcm/pcm_share.c
@@ -34,7 +34,7 @@
 #include <signal.h>
 #include <math.h>
 #include <sys/socket.h>
-#include <sys/poll.h>
+#include <poll.h>
 #include <pthread.h>
 #include "pcm_local.h"
 
diff --git a/src/pcm/pcm_shm.c b/src/pcm/pcm_shm.c
index a815ac6..4ee958c 100644
--- a/src/pcm/pcm_shm.c
+++ b/src/pcm/pcm_shm.c
@@ -36,7 +36,7 @@
 #include <sys/ioctl.h>
 #include <sys/shm.h>
 #include <sys/socket.h>
-#include <sys/poll.h>
+#include <poll.h>
 #include <sys/un.h>
 #include <sys/mman.h>
 #include <netinet/in.h>
diff --git a/src/seq/seq.c b/src/seq/seq.c
index 9279830..d2027cb 100644
--- a/src/seq/seq.c
+++ b/src/seq/seq.c
@@ -777,7 +777,7 @@ void event_filter(snd_seq_t *seq, snd_seq_event_t *ev)
 
 */
 
-#include <sys/poll.h>
+#include <poll.h>
 #include "seq_local.h"
 
 /****************************************************************************
diff --git a/src/shmarea.c b/src/shmarea.c
index 9843aa8..eaa71f0 100644
--- a/src/shmarea.c
+++ b/src/shmarea.c
@@ -27,7 +27,7 @@
 #include <malloc.h>
 #include <string.h>
 #include <errno.h>
-#include <sys/poll.h>
+#include <poll.h>
 #include <sys/mman.h>
 #include <sys/shm.h>
 #include "list.h"<|MERGE_RESOLUTION|>--- conflicted
+++ resolved
@@ -49,17 +49,11 @@
  #include <sys/types.h>
  #include <errno.h>
  #if defined(__linux__)
-<<<<<<< HEAD
---- a/src/control/control.c
-+++ b/src/control/control.c
-@@ -90,7 +90,7 @@ I/O operations.
-=======
 diff --git a/src/control/control.c b/src/control/control.c
 index 134ba4c..6439b29 100644
 --- a/src/control/control.c
 +++ b/src/control/control.c
 @@ -90,7 +90,7 @@ against the original design.
->>>>>>> b85f3d20
  #include <string.h>
  #include <fcntl.h>
  #include <signal.h>
@@ -68,155 +62,8 @@
  #include <stdbool.h>
  #include "control_local.h"
  
-<<<<<<< HEAD
-@@ -174,7 +174,7 @@ int snd_ctl_new(snd_ctl_t **ctlp, snd_ct
- 	*ctlp = ctl;
- 	return 0;
- }
--	
-+
- 
- /**
-  * \brief set async mode
-@@ -1182,7 +1182,7 @@ int snd_ctl_wait(snd_ctl_t *ctl, int tim
-  * \param private_data Callback private data
-  * \return 0 otherwise a negative error code on failure
-  */
--int snd_async_add_ctl_handler(snd_async_handler_t **handler, snd_ctl_t *ctl, 
-+int snd_async_add_ctl_handler(snd_async_handler_t **handler, snd_ctl_t *ctl,
- 			      snd_async_callback_t callback, void *private_data)
- {
- 	int err;
-@@ -1495,7 +1495,7 @@ int snd_ctl_elem_list_alloc_space(snd_ct
- 	}
- 	obj->space = entries;
- 	return 0;
--}  
-+}
- 
- /**
-  * \brief free previously allocated space for CTL element identifiers list
-@@ -2933,7 +2933,7 @@ void snd_ctl_elem_value_set_index(snd_ct
-  * \param obj Data of an element.
-  * \param idx Index of member in the element.
-  * \return Value for the member.
-- */ 
-+ */
- int snd_ctl_elem_value_get_boolean(const snd_ctl_elem_value_t *obj, unsigned int idx)
- {
- 	assert(obj);
-@@ -2947,7 +2947,7 @@ int snd_ctl_elem_value_get_boolean(const
-  * \param obj Data of an element.
-  * \param idx Index of member in the element.
-  * \return Value for the member.
-- */ 
-+ */
- long snd_ctl_elem_value_get_integer(const snd_ctl_elem_value_t *obj, unsigned int idx)
- {
- 	assert(obj);
-@@ -2961,7 +2961,7 @@ long snd_ctl_elem_value_get_integer(cons
-  * \param obj Data of an element.
-  * \param idx Index of member in the element.
-  * \return Value for the member.
-- */ 
-+ */
- long long snd_ctl_elem_value_get_integer64(const snd_ctl_elem_value_t *obj, unsigned int idx)
- {
- 	assert(obj);
-@@ -2975,7 +2975,7 @@ long long snd_ctl_elem_value_get_integer
-  * \param obj Data of an element.
-  * \param idx Index of member in the element.
-  * \return Value for the member. This is an index of name set in the element.
-- */ 
-+ */
- unsigned int snd_ctl_elem_value_get_enumerated(const snd_ctl_elem_value_t *obj, unsigned int idx)
- {
- 	assert(obj);
-@@ -2989,7 +2989,7 @@ unsigned int snd_ctl_elem_value_get_enum
-  * \param obj Data of an element.
-  * \param idx Index of member in the element.
-  * \return Value for the member.
-- */ 
-+ */
- unsigned char snd_ctl_elem_value_get_byte(const snd_ctl_elem_value_t *obj, unsigned int idx)
- {
- 	assert(obj);
-@@ -3003,7 +3003,7 @@ unsigned char snd_ctl_elem_value_get_byt
-  * \param obj Data of an element.
-  * \param idx Index of member in the element.
-  * \param val Value for the member.
-- */ 
-+ */
- void snd_ctl_elem_value_set_boolean(snd_ctl_elem_value_t *obj, unsigned int idx, long val)
- {
- 	assert(obj);
-@@ -3017,7 +3017,7 @@ void snd_ctl_elem_value_set_boolean(snd_
-  * \param obj Data of an element.
-  * \param idx Index of member in the element.
-  * \param val Value for the member.
-- */ 
-+ */
- void snd_ctl_elem_value_set_integer(snd_ctl_elem_value_t *obj, unsigned int idx, long val)
- {
- 	assert(obj);
-@@ -3031,7 +3031,7 @@ void snd_ctl_elem_value_set_integer(snd_
-  * \param obj Data of an element.
-  * \param idx Index of member in the element.
-  * \param val Value for the member.
-- */ 
-+ */
- void snd_ctl_elem_value_set_integer64(snd_ctl_elem_value_t *obj, unsigned int idx, long long val)
- {
- 	assert(obj);
-@@ -3045,7 +3045,7 @@ void snd_ctl_elem_value_set_integer64(sn
-  * \param obj Data of an element.
-  * \param idx Index of member in the element.
-  * \param val Value for the member.
-- */ 
-+ */
- void snd_ctl_elem_value_set_enumerated(snd_ctl_elem_value_t *obj, unsigned int idx, unsigned int val)
- {
- 	assert(obj);
-@@ -3059,7 +3059,7 @@ void snd_ctl_elem_value_set_enumerated(s
-  * \param obj Data of an element.
-  * \param idx Index of member in the element.
-  * \param val Value for the member.
-- */ 
-+ */
- void snd_ctl_elem_value_set_byte(snd_ctl_elem_value_t *obj, unsigned int idx, unsigned char val)
- {
- 	assert(obj);
-@@ -3084,7 +3084,7 @@ void snd_ctl_elem_set_bytes(snd_ctl_elem
-  * \brief Get memory block from given data as an element of bytes type.
-  * \param obj Data of an element.
-  * \return Pointer for byte array.
-- */ 
-+ */
- const void * snd_ctl_elem_value_get_bytes(const snd_ctl_elem_value_t *obj)
- {
- 	assert(obj);
-@@ -3096,7 +3096,7 @@ const void * snd_ctl_elem_value_get_byte
-  *	  type.
-  * \param obj Data of an element.
-  * \param ptr Pointer to IEC958 data.
-- */ 
-+ */
- void snd_ctl_elem_value_get_iec958(const snd_ctl_elem_value_t *obj, snd_aes_iec958_t *ptr)
- {
- 	assert(obj && ptr);
-@@ -3108,7 +3108,7 @@ void snd_ctl_elem_value_get_iec958(const
-  *	  type.
-  * \param obj Data of an element.
-  * \param ptr Pointer to IEC958 data.
-- */ 
-+ */
- void snd_ctl_elem_value_set_iec958(snd_ctl_elem_value_t *obj, const snd_aes_iec958_t *ptr)
- {
- 	assert(obj && ptr);
-=======
 diff --git a/src/control/control_shm.c b/src/control/control_shm.c
 index bd07d4a..9a2e268 100644
->>>>>>> b85f3d20
 --- a/src/control/control_shm.c
 +++ b/src/control/control_shm.c
 @@ -27,7 +27,7 @@
@@ -232,11 +79,7 @@
 index 0cf740f..a28589d 100644
 --- a/src/pcm/pcm.c
 +++ b/src/pcm/pcm.c
-<<<<<<< HEAD
-@@ -650,7 +650,7 @@ playback devices.
-=======
 @@ -651,7 +651,7 @@ playback devices.
->>>>>>> b85f3d20
  #include <stdarg.h>
  #include <signal.h>
  #include <ctype.h>
@@ -271,11 +114,8 @@
  #include <sys/mman.h>
  #ifdef HAVE_SYS_SHM_H
  #include <sys/shm.h>
-<<<<<<< HEAD
-=======
 diff --git a/src/pcm/pcm_share.c b/src/pcm/pcm_share.c
 index 5d8aaf2..21a57fc 100644
->>>>>>> b85f3d20
 --- a/src/pcm/pcm_share.c
 +++ b/src/pcm/pcm_share.c
 @@ -34,7 +34,7 @@
