#
# Copyright (C) 2006-2016 OpenWrt.org
#
# This is free software, licensed under the GNU General Public License v2.
# See /LICENSE for more information.
#

include $(TOPDIR)/rules.mk

PKG_NAME:=giflib
PKG_VERSION:=5.2.1
PKG_RELEASE:=1

PKG_SOURCE:=$(PKG_NAME)-$(PKG_VERSION).tar.gz
PKG_SOURCE_URL:=@SF/giflib
PKG_HASH:=31da5562f44c5f15d63340a09a4fd62b48c45620cd302f77a6d9acf0077879bd

PKG_MAINTAINER:=Ted Hess <thess@kitschensync.net>
PKG_LICENSE:=MIT
PKG_LICENSE_FILES:=COPYING
PKG_CPE_ID:=cpe:/a:giflib_project:giflib

PKG_INSTALL:=1
PKG_BUILD_PARALLEL:=1

include $(INCLUDE_DIR)/host-build.mk
include $(INCLUDE_DIR)/package.mk

define Package/giflib
  SECTION:=libs
  CATEGORY:=Libraries
  TITLE:=GIF libraries
  URL:=https://sourceforge.net/projects/giflib
endef

define Package/giflib/description
  giflib is a library for reading and writing gif images.
  It is API and ABI compatible with libungif which was in wide use while
  the LZW compression algorithm was patented.
endef

<<<<<<< HEAD
define Package/giflib-gif2rgb
  SECTION:=multimedia
  CATEGORY:=Utilities
  TITLE:=convert GIF to 24-bit RGB
  URL:=http://sourceforge.net/projects/giflib
  DEPENDS:=+giflib
endef

define Package/giflib-gif2rgb/description
  giflib-gif2rgb - convert GIF to 24-bit RGB pixel triples or vice-versa.
endef

TARGET_CFLAGS += $(FPIC)
=======
TARGET_CFLAGS += -ffunction-sections -fdata-sections $(FPIC)
TARGET_LDFLAGS += -Wl,--gc-sections,--as-needed
>>>>>>> 8ae15d85

MAKE_FLAGS += \
	CFLAGS="$(TARGET_CFLAGS)" \
	LDFLAGS="$(TARGET_LDFLAGS)" \
	PREFIX=$(CONFIGURE_PREFIX)

define Build/InstallDev
	$(INSTALL_DIR) $(1)/usr/{lib,include}
	$(CP) $(PKG_INSTALL_DIR)/usr/lib/libgif.so* $(1)/usr/lib
	$(CP) $(PKG_INSTALL_DIR)/usr/lib/libgif.a $(1)/usr/lib
	$(CP) $(PKG_INSTALL_DIR)/usr/include/*.h $(1)/usr/include
endef

define Package/giflib/install
	$(INSTALL_DIR) $(1)/usr/lib
	$(CP) $(PKG_INSTALL_DIR)/usr/lib/libgif.so* $(1)/usr/lib
endef

define Package/giflib-gif2rgb/install
	$(INSTALL_DIR) $(1)/usr/bin
	$(CP) $(PKG_BUILD_DIR)/util/.libs/gif2rgb $(1)/usr/bin/
endef

$(eval $(call HostBuild))
$(eval $(call BuildPackage,giflib))
$(eval $(call BuildPackage,giflib-gif2rgb))<|MERGE_RESOLUTION|>--- conflicted
+++ resolved
@@ -39,7 +39,6 @@
   the LZW compression algorithm was patented.
 endef
 
-<<<<<<< HEAD
 define Package/giflib-gif2rgb
   SECTION:=multimedia
   CATEGORY:=Utilities
@@ -52,11 +51,8 @@
   giflib-gif2rgb - convert GIF to 24-bit RGB pixel triples or vice-versa.
 endef
 
-TARGET_CFLAGS += $(FPIC)
-=======
 TARGET_CFLAGS += -ffunction-sections -fdata-sections $(FPIC)
 TARGET_LDFLAGS += -Wl,--gc-sections,--as-needed
->>>>>>> 8ae15d85
 
 MAKE_FLAGS += \
 	CFLAGS="$(TARGET_CFLAGS)" \
