--- conflicted
+++ resolved
@@ -2,13 +2,9 @@
 # Copyright (C) 2011-2014 OpenWrt.org
 # Copyright (C) 2016 wongsyrone
 
-<<<<<<< HEAD
 . /lib/functions.sh
-=======
+
 START=25
->>>>>>> 7b807a3d
-
-START=98
 USE_PROCD=1
 #PROCD_DEBUG=1
 
